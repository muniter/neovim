--- conflicted
+++ resolved
@@ -20,7 +20,7 @@
 
 if helpers.pending_win32(pending) then return end
 
-describe('tui', function()
+describe('TUI', function()
   local screen
 
   before_each(function()
@@ -269,7 +269,7 @@
   end)
 end)
 
-describe('tui with non-tty file descriptors', function()
+describe('TUI with non-tty file descriptors', function()
   before_each(helpers.clear)
 
   after_each(function()
@@ -277,7 +277,7 @@
   end)
 
   it('can handle pipes as stdout and stderr', function()
-    local screen = thelpers.screen_setup(0, '"'..helpers.nvim_prog
+    local screen = thelpers.screen_setup(0, '"'..nvim_prog
       ..' -u NONE -i NONE --cmd \'set noswapfile noshowcmd noruler\' --cmd \'normal iabc\' > /dev/null 2>&1 && cat testF && rm testF"')
     feed_data(':w testF\n:q\n')
     screen:expect([[
@@ -292,12 +292,12 @@
   end)
 end)
 
-describe('tui FocusGained/FocusLost', function()
+describe('TUI FocusGained/FocusLost', function()
   local screen
 
   before_each(function()
     helpers.clear()
-    screen = thelpers.screen_setup(0, '["'..helpers.nvim_prog
+    screen = thelpers.screen_setup(0, '["'..nvim_prog
       ..'", "-u", "NONE", "-i", "NONE", "--cmd", "set noswapfile noshowcmd noruler"]')
     feed_data(":autocmd FocusGained * echo 'gained'\n")
     feed_data(":autocmd FocusLost * echo 'lost'\n")
@@ -459,7 +459,7 @@
 
 -- These tests require `thelpers` because --headless/--embed
 -- does not initialize the TUI.
-describe("tui 't_Co' (terminal colors)", function()
+describe("TUI 't_Co' (terminal colors)", function()
   local screen
   local is_freebsd = (string.lower(uname()) == 'freebsd')
 
@@ -626,7 +626,6 @@
   it("TERM=xterm-256color uses 256 colors", function()
     assert_term_colors("xterm-256color", nil, 256)
   end)
-<<<<<<< HEAD
 
   -- rxvt and stterm:
   --
@@ -732,7 +731,7 @@
 
 -- These tests require `thelpers` because --headless/--embed
 -- does not initialize the TUI.
-describe("tui 'term' option", function()
+describe("TUI 'term' option", function()
   local screen
   local is_bsd = not not string.find(string.lower(uname()), 'bsd')
   local is_macos = not not string.find(string.lower(uname()), 'darwin')
@@ -784,7 +783,7 @@
 
 -- These tests require `thelpers` because --headless/--embed
 -- does not initialize the TUI.
-describe("tui", function()
+describe("TUI", function()
   local screen
   local logfile = 'Xtest_tui_verbose_log'
   after_each(function()
@@ -826,28 +825,28 @@
     end)
   end)
 
-=======
 end)
 
-describe('tui background handling', function()
+describe('TUI background color', function()
   local screen
 
   before_each(function()
-    helpers.clear()
-    screen = thelpers.screen_setup(0, '["'..helpers.nvim_prog..'", "-u", "NONE", "-i", "NONE", "--cmd", "set noswapfile"]')
+    clear()
+    screen = thelpers.screen_setup(0, '["'..nvim_prog
+      ..'", "-u", "NONE", "-i", "NONE", "--cmd", "set noswapfile"]')
   end)
 
   local function assert_bg(color, bg)
     it('handles '..color..' as '..bg, function()
-      thelpers.feed_data('\027]11;rgb:'..color..'\007:echo &background\n')
+      feed_data('\027]11;rgb:'..color..'\007:echo &background\n')
       screen:expect(string.format([[
         {1: }                                                 |
-        ~                                                 |
-        ~                                                 |
-        ~                                                 |
-        [No Name]                                         |
+        {4:~                                                 }|
+        {4:~                                                 }|
+        {4:~                                                 }|
+        {5:[No Name]                       0,0-1          All}|
         %-5s                                             |
-        -- TERMINAL --                                    |
+        {3:-- TERMINAL --}                                    |
       ]], bg))
     end)
   end
@@ -890,5 +889,4 @@
   assert_bg('f/2/f', 'dark')
   assert_bg('f/3/f', 'light')
   assert_bg('f/4/f', 'light')
->>>>>>> 5372d9a7
 end)